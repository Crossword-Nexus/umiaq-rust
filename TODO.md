--- conflicted
+++ resolved
@@ -11,10 +11,5 @@
 * create a `struct` for parameters for certain methods \(e.g., `helper`\)?
 * "binding" vs. "bindings" in variable names, comments, etc.
 * use `Range`s for length ranges?
-<<<<<<< HEAD
-* allow constraints like |A|<4, |B|>=5, etc.
 * throw exception if cannot parse form in `make_list` (else case)
-* Split out parser.rs into multiple smaller files
-=======
-* throw exception if cannot parse form in `make_list` (else case)
->>>>>>> ef4a3646
+* Split out parser.rs into multiple smaller files