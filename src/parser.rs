--- conflicted
+++ resolved
@@ -253,7 +253,6 @@
                 }
             }
             FormPart::Vowel => {
-<<<<<<< HEAD
                 if let Some((c, rest_chars)) = chars.split_first() {
                     if VOWEL_SET.contains(c) {
                         return helper(rest_chars, rest, bindings, results, all_matches, word, constraints);
@@ -273,20 +272,6 @@
                     if set.contains(&c.to_ascii_lowercase()) {
                         return helper(rest_chars, rest, bindings, results, all_matches, word, constraints);
                     }
-=======
-                if VOWEL_SET.contains(chars.first().unwrap()) {
-                    return helper(&chars[1..], rest, bindings, results, all_matches, word, constraints, joint_constraints);
-                }
-            }
-            FormPart::Consonant => {
-                if CONSONANT_SET.contains(chars.first().unwrap()) {
-                    return helper(&chars[1..], rest, bindings, results, all_matches, word, constraints, joint_constraints);
-                }
-            }
-            FormPart::Charset(set) => {
-                if set.contains(&chars.first().unwrap().to_ascii_lowercase()) { // TODO? avoid to_ascii_lowercase here (and elsewhere) by uppercasing things early
-                    return helper(&chars[1..], rest, bindings, results, all_matches, word, constraints, joint_constraints);
->>>>>>> 1ef1b888
                 }
             }
 
@@ -905,4 +890,4 @@
     assert!(match_equation_exists("CAB", &patt, None)); // 'A'='C', '@'='A', 'B'='B
     assert!(!match_equation_exists("C", &patt, None));  // too short
     assert!(!match_equation_exists("CA", &patt, None));  // too short
-}
+}